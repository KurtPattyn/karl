--- conflicted
+++ resolved
@@ -5,11 +5,6 @@
   - '0.11'
   - '0.10'
 sudo: false
-<<<<<<< HEAD
-
-script: "npm run-script test-ci"
-after_script: "npm install coveralls && cat ./coverage/lcov.info | coveralls"
-=======
 deploy:
   provider: npm
   email: pattyn.kurt@gmail.com
@@ -19,4 +14,6 @@
     tags: true
     repo: KurtPattyn/karl
     branch: master
->>>>>>> 34e78b85
+
+script: "npm run-script test-ci"
+after_script: "npm install coveralls && cat ./coverage/lcov.info | coveralls"