--- conflicted
+++ resolved
@@ -1,10 +1,6 @@
 {
   "name": "karl",
-<<<<<<< HEAD
-  "version": "0.1.2",
-=======
   "version": "0.2.0",
->>>>>>> 8cc90d2f
   "description": "Very fast and simplistic logger that logs to the console.",
   "main": "./lib/karl.js",
   "scripts": {
